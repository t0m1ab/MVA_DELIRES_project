--- conflicted
+++ resolved
@@ -9,20 +9,11 @@
 @dataclass
 class DPSDeblurConfig(DPSConfig):
     model_name: str     = "diffusion_ffhq_10m"    # diffusion_ffhq_10m | 256x256_diffusion_uncond | google/ddpm-ema-celebahq-256
-
-<<<<<<< HEAD
-    timesteps: int      = 50                                # number of timesteps for scheduler
+    timesteps: int      = 1000                                # number of timesteps for scheduler
     noise_level_img: float     = 12.75/255.0                       # set AWGN noise level for LR image, default: 0
     num_train_timesteps: int = 1000
     iter_num: int            = 10                                # set number of iterations
     ddim_sample: bool         = False                             # sampling method
-=======
-    timesteps: int      = 1000                              # number of timesteps for scheduler
-    noise_level_img     = 12.75/255.0                       # set AWGN noise level for LR image, default: 0
-    num_train_timesteps = 1000
-    iter_num            = 10                                # set number of iterations
-    ddim_sample         = False                             # sampling method
->>>>>>> 15dad445
 
     lambda_: float             = 1.0                               # key parameter lambda
 
