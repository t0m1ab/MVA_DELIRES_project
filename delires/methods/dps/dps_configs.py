--- conflicted
+++ resolved
@@ -9,22 +9,11 @@
 
 @dataclass
 class DPSDeblurConfig(DPSConfig):
-<<<<<<< HEAD
-    model_name: str     = "diffusion_ffhq_10m"    # diffusion_ffhq_10m | 256x256_diffusion_uncond | google/ddpm-ema-celebahq-256
-    timesteps: int      = 1000                                # number of timesteps for scheduler
+    timesteps: int      = 1000                              # number of timesteps for scheduler
     noise_level_img: float     = 12.75/255.0                       # set AWGN noise level for LR image, default: 0
-    num_train_timesteps: int = 1000
     iter_num: int            = 10                                # set number of iterations
     ddim_sample: bool         = False                             # sampling method
-
     lambda_: float             = 1.0                               # key parameter lambda
-=======
-    timesteps: int      = 1000                              # number of timesteps for scheduler
-    noise_level_img     = 12.75/255.0                       # set AWGN noise level for LR image, default: 0
-    iter_num            = 10                                # set number of iterations
-    ddim_sample         = False                             # sampling method
-    lambda_             = 1.0                               # key parameter lambda
->>>>>>> dda0b202
 
 
 @dataclass
