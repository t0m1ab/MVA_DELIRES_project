import os
from pathlib import Path
import hdf5storage
import argparse
import numpy as np
from scipy import ndimage
import torch
from typing import List

import delires.utils.utils as utils
import delires.utils.utils_image as utils_image
import delires.utils.operators as operators
from delires.methods.utils.utils_agem import fft_blur
from delires.methods.utils import utils_inpaint as utils_inpaint
from delires.params import OPERATORS_PATH, CLEAN_DATA_PATH, DEGRADED_DATA_PATH


### BLURRING

def apply_blur(img: torch.Tensor, k: np.ndarray | torch.Tensor) -> torch.Tensor:
    """ Originally fft_blur from PiGDM utils_agem.py """
    k_tensor = torch.FloatTensor(k)[None, None]
    degraded_img = fft_blur(img, k_tensor)
    return degraded_img


def create_blurred_image(
        kernel: np.ndarray, 
        img: str,
        n_channels: int,
        noise_level_img: float,
        save_path: str|None = None,
        seed: int = 0,
        show_img: bool = False,
    ) -> tuple[np.ndarray, np.ndarray, str, str]:
    """ 
    Create a blurred and noised image from a given clean image and a blur kernel.

    ARGUMENTS:
        - kernel: 2D float32 np.ndarray with values in [0,1], the blur kernel.    
    """

    k_shape = kernel.shape
    if len(k_shape) != 2 or k_shape[0] != k_shape[1]:
        raise ValueError(f"Kernel shape is not square: {k_shape}")

    img_name, ext = os.path.splitext(os.path.basename(img))
    clean_img = utils_image.imread_uint(img, n_channels=n_channels) # load PNG file as uint8
    clean_img = utils_image.modcrop(clean_img, 8) # crop to the nearest multiple of 8 for the size
    clean_img = utils_image.uint2tensor4(clean_img) # convert to tensor with float [0,1] values and shape (1, C, H, W)

    # apply blur kernel
    degraded_img = apply_blur(clean_img, kernel)
    
    # utils_image.imshow(degraded_img) if show_img else None

    # (1, C, H, W) with unclipped float32 values in [0-esp,1+eps]
    degraded_img_float32 = degraded_img + torch.randn(degraded_img.size()) * noise_level_img

    # (1, C, H, W) with uint8 values in [0,255]
    degraded_img_uint8 = utils_image.single2uint(degraded_img_float32)
    
    # DEBUG logs
    # print(f"Image: {img_name}")
    # print("degraded_img_float32", utils_image.get_infos_img(degraded_img_float32))
    # print("degraded_img_uint8", utils_image.get_infos_img(degraded_img_uint8))

    if save_path is not None:
        # save as .npy to avoid uint8 clipping info loss
        Path(os.path.join(save_path, "npy")).mkdir(parents=True, exist_ok=True)
        np.save(os.path.join(save_path, "npy", f"{img_name}.npy"), degraded_img_float32)
        # save as .png for visualization (can also be loaded to get uint8 values)
        Path(os.path.join(save_path, ext.strip("."))).mkdir(parents=True, exist_ok=True)
        utils_image.imsave(degraded_img_uint8, os.path.join(save_path, ext.strip("."), f"{img_name}{ext}"))
    else:
        return degraded_img, clean_img, img_name, ext


### MASKING

def apply_mask(image: np.ndarray, mask: np.ndarray) -> np.ndarray:
    """ Apply a mask to an image in [0, 1] range. """
    return image * mask


def create_masked_image(
        mask: np.ndarray, 
        img: str,
        n_channels: int,
        noise_level_img: float,
        save_path: str|None = None,
        seed: int = 0,
        show_img: bool = False,
    ) -> tuple[np.ndarray, np.ndarray, str, str]:
    """ Create a blurred and noised image from a given clean image and a blur kernel. """
    np.random.seed(seed=seed)  # for reproducibility
    
    img_name, ext = os.path.splitext(os.path.basename(img))
    clean_img = utils_image.imread_uint(img, n_channels=n_channels)
    clean_img = utils_image.modcrop(clean_img, 8)  # modcrop

    degraded_img = utils_image.uint2single(clean_img)
    degraded_img = degraded_img * 2 - 1
    degraded_img += np.random.normal(0, noise_level_img * 2, degraded_img.shape) # add AWGN
    degraded_img = degraded_img / 2 + 0.5
    degraded_img = apply_mask(degraded_img, mask[:,:,None])
    utils_image.imshow(degraded_img) if show_img else None

    if save_path is not None:
        Path(os.path.join(save_path, "npy")).mkdir(parents=True, exist_ok=True)
        np.save(os.path.join(save_path, "npy", f"{img_name}.npy"), degraded_img) # save as .npy to adapt to diffpir...
        Path(os.path.join(save_path, ext.strip("."))).mkdir(parents=True, exist_ok=True)
        utils_image.imsave(
            utils_image.single2uint(degraded_img), 
            os.path.join(save_path, ext.strip("."), f"{img_name}{ext}")
        ) # save as .png for visualization
    else:
        return degraded_img, clean_img, img_name, ext


### DATASET GENERATION

def generate_degraded_dataset(
    degraded_dataset_name: str,
    operator_family_name: str,
    mode: str,
    n_channels: int,
    noise_level_img: float,
    seed: int = 0,
    show_img: bool = False,
    ):
    """
    Generate a degraded dataset from a clean dataset using the first operators in the passed operator family.
    """

    # security checks
    if mode not in ["blur", "mask"]:
        raise ValueError(f"Unknown mode: {mode}. Should be 'blur' or 'mask'.")
    if 'kernel' in operator_family_name and mode == "mask":
        print(f"WARNING: You may be trying to generate a masked dataset from a kernel family...")
    if 'mask' in operator_family_name and mode == "blur":
        print(f"WARNING: You may be trying to generate a blurred dataset from a mask family...")
    n_operators = operators.check_integrity_operators_family(operator_family_name)
    task = "deblur" if mode == "blur" else "inpaint"

    print(f"Generating degraded dataset '{degraded_dataset_name}' from clean dataset using operators from {operator_family_name}.")
    clean_dataset_path = os.path.join(CLEAN_DATA_PATH)
    degraded_dataset_path = os.path.join(DEGRADED_DATA_PATH, degraded_dataset_name)
    
    # load clean dataset
    clean_dataset = utils.sorted_nicely(utils.listdir(clean_dataset_path))
    Path(degraded_dataset_path).mkdir(parents=True, exist_ok=True)
    image_names = [os.path.basename(f).split(".")[0] for f in clean_dataset] # remove ext

    # load operators indexes and create image-to-operator correspondance
    operators_indexes = list(range(n_operators))
    if len(operators_indexes) < len(image_names): # need to use the same operator for multiple images
        factor = int(np.ceil(len(image_names) / n_operators))
        operators_indexes = [int(x) for x in np.tile(operators_indexes, factor)]
    if len(operators_indexes) > len(image_names): # need to cut the list of operators indexes
        operators_indexes = operators_indexes[:len(image_names)]
    image_to_operator = {img_name: op_idx for img_name, op_idx in zip(image_names, operators_indexes)} 

    kwargs = {
        "degraded_dataset_name": degraded_dataset_name,
<<<<<<< HEAD
        "task": task,
=======
        "degradation": mode,
>>>>>>> e8d2945d
        "images": image_names,
        "operator_family_name": operator_family_name,
        "image_to_operator": image_to_operator,
        "n_channels": n_channels, 
        "noise_level_img": noise_level_img, 
        "seed": seed,
    }
    utils.archive_kwargs(kwargs, os.path.join(degraded_dataset_path, "dataset_info.json"))    
    
    for img in clean_dataset:

        op_idx = image_to_operator[os.path.basename(img).split(".")[0]]
        operator = operators.load_operator(operator_family=operator_family_name, operator_idx=op_idx)

        if mode == "blur":
            create_blurred_image(
                kernel=operator, 
                img=os.path.join(clean_dataset_path, img),
                n_channels=n_channels,
                noise_level_img=noise_level_img,
                save_path=degraded_dataset_path,
                seed=seed,
                show_img=show_img,
            )
        elif mode == "mask":
            create_masked_image(
                mask=operator, 
                img=os.path.join(clean_dataset_path, img),
                n_channels=n_channels,
                noise_level_img=noise_level_img,
                save_path=degraded_dataset_path,
                seed=seed,
                show_img=show_img,
            )
    
    if mode == "blur":
        print(f"Blurred dataset '{degraded_dataset_name}' generated.")
    elif mode == "mask":
        print(f"Masked dataset '{degraded_dataset_name}' generated.")
        
    return degraded_dataset_path


def main():

    parser = argparse.ArgumentParser(description="Generate kernels/masks/datasets.")
    parser.add_argument(
        "--kernel_family",
        "-k",
        dest="kernel_family",
        type=str,
        default=None,
        help="create a blurred dataset from the specified kernels family"
    )
    parser.add_argument(
        "--mask_family",
        "-m",
        dest="mask_family",
        type=str,
        default=None, 
        help="create a masked dataset from the specified masks family"
    )
    parser.add_argument(
        "--noise",
        "-n",
        dest="noise",
        type=int,
        default=10,
        help="specify the noise level for the degraded images in [0,255]",
    )
    parser.add_argument(
        "--seed",
        "-s",
        dest="seed",
        type=int,
        default=None, 
        help="specify a random seed for reproducibility"
    )

    args = parser.parse_args()

    noise_level_img = float(args.noise)/255.0 # 0.05
    if noise_level_img < 0 or noise_level_img > 1:
        raise ValueError("Noise level must be in [0,255]")
    
    if args.kernel_family is not None: # generate blurred dataset
        
        generate_degraded_dataset(
            degraded_dataset_name=f"blurred_{os.path.basename(CLEAN_DATA_PATH)}", # "blurred_ffhq_test20"
            operator_family_name=args.kernel_family,
            mode="blur",
            n_channels=3, 
            noise_level_img=noise_level_img, 
            seed=args.seed, 
        )
        
    if args.mask_family is not None: # generate masked dataset
        
        generate_degraded_dataset(
            degraded_dataset_name=f"masked_{os.path.basename(CLEAN_DATA_PATH)}", # "masked_ffhq_test20"
            operator_family_name=args.mask_family, 
            mode="mask",
            n_channels=3, 
            noise_level_img=noise_level_img, 
            seed=args.seed, 
        )


if __name__ == "__main__":
    main()
    # command example 1: python data.py --kernel levin09 -n 15 -s 42 (create blurred dataset with Levin09 kernels, noise level 15 and seed 42)
    # command example 2: python data.py --mask box_masks -n 15 -s 42 (create masked dataset with box masks, noise level 15 and seed 42)<|MERGE_RESOLUTION|>--- conflicted
+++ resolved
@@ -141,7 +141,6 @@
     if 'mask' in operator_family_name and mode == "blur":
         print(f"WARNING: You may be trying to generate a blurred dataset from a mask family...")
     n_operators = operators.check_integrity_operators_family(operator_family_name)
-    task = "deblur" if mode == "blur" else "inpaint"
 
     print(f"Generating degraded dataset '{degraded_dataset_name}' from clean dataset using operators from {operator_family_name}.")
     clean_dataset_path = os.path.join(CLEAN_DATA_PATH)
@@ -163,11 +162,7 @@
 
     kwargs = {
         "degraded_dataset_name": degraded_dataset_name,
-<<<<<<< HEAD
-        "task": task,
-=======
         "degradation": mode,
->>>>>>> e8d2945d
         "images": image_names,
         "operator_family_name": operator_family_name,
         "image_to_operator": image_to_operator,
